--- conflicted
+++ resolved
@@ -89,7 +89,6 @@
     /// <param name="configuration">Менеджер конфигурации.</param>
     private static void RegisterSecurityServices(IServiceCollection services, ConfigurationManager configuration)
     {
-<<<<<<< HEAD
         services.AddAuthorizationBuilder()
             .AddPolicy(
                 StudentRoleAuthorizationRequirement.AuthorizationPolicyCode,
@@ -108,9 +107,7 @@
         services.AddSingleton<IAuthorizationHandler, RoleAuthorizationHandler<LeaderRoleAuthorizationRequirement>>();
         services.AddSingleton<IAuthorizationHandler, RoleAuthorizationHandler<TeacherRoleAuthorizationRequirement>>();
         services.AddSingleton<IAuthorizationHandler, RoleAuthorizationHandler<AdminRoleAuthorizationRequirement>>();
-=======
-        services.AddAuthorization();
->>>>>>> fe3153ee
+
         services.AddAuthentication(options =>
         {
             options.DefaultAuthenticateScheme = JwtBearerDefaults.AuthenticationScheme;
