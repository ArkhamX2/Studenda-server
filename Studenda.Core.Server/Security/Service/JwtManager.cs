﻿using System.IdentityModel.Tokens.Jwt;
using System.Security.Claims;
using System.Text;
using Microsoft.AspNetCore.Identity;
using Microsoft.IdentityModel.Tokens;
using JwtRegisteredClaimNames = Microsoft.IdentityModel.JsonWebTokens.JwtRegisteredClaimNames;

namespace Studenda.Core.Server.Security.Service;

public static class JwtManager
{
    public const string Issuer = "MyAuthServer";
    public const string Audience = "MyAuthClient";
<<<<<<< HEAD
    private const string Key = "v89h3bh89vh9ve8hc89nv98nn899cnccn998ev80vi809jberh89b";
    private const string JwtRegisteredClaimNamesSub = "rbveer3h535nn3n35nyny5umbbt";
    private const int ExpirationMinutes = 60 * 24;
=======

    /// <summary>
    ///     ключ
    /// </summary>
    private const string Key = "mysupersecret_secretkey!123";
    private const int Expire=50;
>>>>>>> a41042cc

    public static IEnumerable<Claim> CreateClaims(this IdentityUser identityUser, IEnumerable<IdentityRole> identityRoles)
    {
        try
        {
            var claims = new List<Claim>
            {
                new(JwtRegisteredClaimNames.Sub, JwtRegisteredClaimNamesSub),
                new(JwtRegisteredClaimNames.Jti, Guid.NewGuid().ToString()),
                new(JwtRegisteredClaimNames.Iat, DateTimeOffset.UtcNow.ToUnixTimeSeconds().ToString()),
                new(ClaimTypes.NameIdentifier, identityUser.Id)
            };

            if (identityUser.UserName is not null)
            {
                claims.Add(new Claim(ClaimTypes.Name, identityUser.UserName));
            }

            if (identityUser.Email is not null)
            {
                claims.Add(new Claim(ClaimTypes.Email, identityUser.Email));
            }

            identityRoles = identityRoles.ToList();

            if (identityRoles.Any())
            {
                claims.Add(new Claim(ClaimTypes.Role, string.Join(" ", identityRoles.Select(role => role.Name))));
            }

            return claims;
        }
        catch (Exception e)
        {
            Console.WriteLine(e);
            throw;
        }
    }

<<<<<<< HEAD
    public static JwtSecurityToken CreateJwtToken(this IEnumerable<Claim> claims)
    {
=======
    public static JwtSecurityToken CreateJwtToken(this IEnumerable<Claim> claims, IConfiguration configuration)
    {        
>>>>>>> a41042cc
        var key = GetSymmetricSecurityKey();

        return new JwtSecurityToken(
            Issuer,
            Audience,
            claims,
<<<<<<< HEAD
            expires: DateTime.UtcNow.AddMinutes(ExpirationMinutes),
=======
            expires: DateTime.UtcNow.AddMonths(Expire),
>>>>>>> a41042cc
            signingCredentials: new SigningCredentials(key, SecurityAlgorithms.HmacSha256));
    }

    public static SymmetricSecurityKey GetSymmetricSecurityKey()
    {
        return new SymmetricSecurityKey(Encoding.UTF8.GetBytes(Key));
    }
}<|MERGE_RESOLUTION|>--- conflicted
+++ resolved
@@ -11,18 +11,9 @@
 {
     public const string Issuer = "MyAuthServer";
     public const string Audience = "MyAuthClient";
-<<<<<<< HEAD
     private const string Key = "v89h3bh89vh9ve8hc89nv98nn899cnccn998ev80vi809jberh89b";
     private const string JwtRegisteredClaimNamesSub = "rbveer3h535nn3n35nyny5umbbt";
     private const int ExpirationMinutes = 60 * 24;
-=======
-
-    /// <summary>
-    ///     ключ
-    /// </summary>
-    private const string Key = "mysupersecret_secretkey!123";
-    private const int Expire=50;
->>>>>>> a41042cc
 
     public static IEnumerable<Claim> CreateClaims(this IdentityUser identityUser, IEnumerable<IdentityRole> identityRoles)
     {
@@ -62,24 +53,15 @@
         }
     }
 
-<<<<<<< HEAD
+
     public static JwtSecurityToken CreateJwtToken(this IEnumerable<Claim> claims)
     {
-=======
-    public static JwtSecurityToken CreateJwtToken(this IEnumerable<Claim> claims, IConfiguration configuration)
-    {        
->>>>>>> a41042cc
         var key = GetSymmetricSecurityKey();
-
         return new JwtSecurityToken(
             Issuer,
             Audience,
             claims,
-<<<<<<< HEAD
             expires: DateTime.UtcNow.AddMinutes(ExpirationMinutes),
-=======
-            expires: DateTime.UtcNow.AddMonths(Expire),
->>>>>>> a41042cc
             signingCredentials: new SigningCredentials(key, SecurityAlgorithms.HmacSha256));
     }
 
